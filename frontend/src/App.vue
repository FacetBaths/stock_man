<script setup lang="ts">
import { onMounted, ref, onUnmounted, computed } from "vue";
import { RouterView, useRouter } from "vue-router";
import { useAuthStore } from "@/stores/auth";
import UserProfile from "@/components/UserProfile.vue";
import packageInfo from "../../package.json";
import { capitalizeWords } from "./utils/formatting";

const authStore = useAuthStore();
const router = useRouter();
const isDesktop = ref(window.innerWidth >= 1200);
const showProfileDialog = ref(false);

const updateScreenSize = () => {
  isDesktop.value = window.innerWidth >= 1200;
};

onMounted(async () => {
  await authStore.initializeAuth();

  // Redirect to dashboard if authenticated and on login page
  if (
    authStore.isAuthenticated &&
    router.currentRoute.value.path === "/login"
  ) {
    router.push("/dashboard");
  }

  window.addEventListener("resize", updateScreenSize);
  updateScreenSize();
});

onUnmounted(() => {
  window.removeEventListener("resize", updateScreenSize);
});

const handleLogout = async () => {
  console.log("=== HANDLELOGOUT CALLED FROM APP.VUE ===");
  console.log("Current route:", router.currentRoute.value.path);
  console.log("Auth store state before logout:", {
    isAuthenticated: authStore.isAuthenticated,
    user: authStore.user?.username,
  });

  try {
    console.log("Calling authStore.logout()...");
    await authStore.logout();
    console.log("authStore.logout() completed successfully");

    console.log("Pushing to /login route...");
    await router.push("/login");
    console.log("Router push completed");
  } catch (error) {
    console.error("Error in handleLogout:", error);
  }

  console.log("=== HANDLELOGOUT COMPLETED ===");
};

// Test API connectivity
const testApiConnection = async () => {
  console.log("=== TESTING API CONNECTION ===");
  console.log("API_BASE_URL from env:", import.meta.env.VITE_API_URL);

  try {
    // Test direct fetch to health endpoint
    console.log("Testing direct fetch to health endpoint...");
    const response = await fetch("http://localhost:5000/api/health");
    console.log("Health endpoint response status:", response.status);
    const data = await response.json();
    console.log("Health endpoint data:", data);

    // Test with axios api instance
    console.log("Testing with axios api instance...");
    const { healthApi } = await import("@/utils/api");
    const healthResponse = await healthApi.check();
    console.log("Axios health response:", healthResponse);
  } catch (error) {
    console.error("API connection test failed:", error);
  }

  console.log("=== API CONNECTION TEST COMPLETED ===");
};

// Force logout to clear stuck auth state
const forceLogout = () => {
  console.log("=== FORCE LOGOUT INITIATED ===");

  // Clear all auth data forcefully
  localStorage.removeItem("accessToken");
  localStorage.removeItem("refreshToken");
  localStorage.removeItem("token");
  localStorage.removeItem("user");

  // Clear auth store state if available
  if (authStore) {
    authStore.clearAuthData();
  }

  console.log("All auth data cleared, forcing page reload...");

  // Force page reload to reset the app state completely
  window.location.href = "/#/login";
  window.location.reload();

  console.log("=== FORCE LOGOUT COMPLETED ===");
};

const navTabs = computed(() => {
  const tabs = [
    { path: "/dashboard", label: "Dashboard", icon: "dashboard" },
    { path: "/tags", label: "Tag Management", icon: "local_offer" },
    { path: "/tools", label: "Tool Management", icon: "build" },
    { path: "/skus", label: "SKU Management", icon: "qr_code" },
  ];

  return tabs;
});

// Build info (can be injected during build process)
const buildInfo = {
  version: import.meta.env.VITE_APP_VERSION || packageInfo.version,
  buildTime: import.meta.env.VITE_BUILD_TIME || "Unknown",
  gitCommit: import.meta.env.VITE_GIT_COMMIT || "Unknown",
  gitBranch: import.meta.env.VITE_GIT_BRANCH || "Unknown",
  buildNumber: import.meta.env.VITE_BUILD_NUMBER || "Unknown",
};

const getVersionTooltip = () => {
  const buildDate =
    buildInfo.buildTime !== "Unknown"
      ? new Date(buildInfo.buildTime).toLocaleString()
      : buildInfo.buildTime;

  const buildNum =
    buildInfo.buildNumber !== "Unknown" && buildInfo.buildNumber.length > 6
      ? buildInfo.buildNumber.slice(-6)
      : buildInfo.buildNumber;

  return `Version: ${buildInfo.version}\nBuild: #${buildNum}\nCommit: ${buildInfo.gitCommit}\nBranch: ${buildInfo.gitBranch}\nBuilt: ${buildDate}`;
};
</script>

<template>
  <q-app>
    <q-layout v-if="authStore.isAuthenticated" view="hHh lpR fFf">
      <q-header class="glass-header">
<<<<<<< HEAD
        <q-toolbar class="q-px-lg items-center" style="min-height: 70px;">
          <!-- Logo and Title -->
          <div class="row items-center no-wrap q-mr-lg">
            <q-btn flat href="/#"
              ><img
=======
        <!-- Main Navbar - Responsive Flexbox Layout -->
        <div class="responsive-navbar">
          <!-- Logo and Title Section -->
          <div class="navbar-brand">
            <q-btn flat href="/#" class="logo-btn">
              <img
>>>>>>> 2ff8dc0a
                src="@/assets/images/Logo_V2_Gradient7_CTC.png"
                alt="Facet Renovations Logo"
                class="nav-logo"
              />
            </q-btn>
            <div class="nav-title">
              <div class="title-row">
                <div class="title text-h6 text-weight-bold">
                  Stock Manager
                </div>
                <q-chip
                  color="accent"
                  text-color="white"
                  size="sm"
                  class="version-chip"
                >
                  v{{ buildInfo.version }}
                  <q-tooltip class="bg-dark text-white" :delay="500">
                    {{ getVersionTooltip() }}
                  </q-tooltip>
                </q-chip>
              </div>
            </div>
          </div>

          <!-- Navigation Links Section -->
          <div class="navbar-nav">
            <router-link
              v-for="tab in navTabs"
              :key="tab.path"
              :to="tab.path"
              class="nav-link"
              :class="{ 'nav-link--active': $route.path === tab.path }"
            >
              <q-icon :name="tab.icon" class="nav-icon" />
              <span class="nav-label">{{ tab.label }}</span>
            </router-link>
          </div>

          <!-- User Menu Section - Always stays on the right -->
          <div class="navbar-user">
            <q-btn flat round class="user-menu-btn">
              <q-avatar size="32px" class="user-avatar">
                <q-icon name="account_circle" size="20px" class="text-white" />
              </q-avatar>
              <q-menu class="glass-menu" anchor="bottom right" self="top right">
                <q-list class="q-pa-md" style="min-width: 220px;">
                  <!-- User Info Header -->
                  <div class="menu-user-header q-mb-md">
                    <q-avatar size="48px" class="menu-avatar">
                      <q-icon name="account_circle" size="32px" class="text-white" />
                    </q-avatar>
                    <div class="menu-user-info">
                      <div class="menu-user-name">
                        {{ capitalizeWords(authStore.user!.username) }}
                      </div>
                      <div class="menu-user-role">
                        {{ authStore.user?.role.replace("_", " ").toUpperCase() }}
                      </div>
                    </div>
                  </div>
                  <q-separator class="q-mb-md" />
                  <q-item
                    clickable
                    v-close-popup
                    @click="showProfileDialog = true"
                    class="menu-item"
                  >
<<<<<<< HEAD
                </q-item>
                <q-separator class="q-my-md" />
                <q-item
                  clickable
                  v-close-popup
                  @click="handleLogout"
                  class="menu-item logout-item"
                >
                  <q-item-section avatar>
                    <q-icon name="logout" class="text-negative" />
                  </q-item-section>
                  <q-item-section class="text-dark">Logout</q-item-section>
                </q-item>
              </q-list>
            </q-menu>
          </q-btn>

          <!-- Desktop User Menu -->
          <q-btn v-else flat class="user-menu-btn" no-caps>
            <q-avatar size="36px" class="q-mr-md user-avatar">
              <q-icon
                name="account_circle"
                size="24px"
                class="text-secondary"
              />
            </q-avatar>
            <div class="user-info">
              <div class="text-black text-weight-medium user-name">
                {{ capitalizeWords(authStore.user!.username) }}
              </div>
              <div class="text-caption text-grey opacity-70 user-role">
                {{ authStore.user?.role.replace("_", " ").toUpperCase() }}
              </div>
            </div>
            <q-icon name="expand_more" class="q-ml-md text-grey" />
            <q-menu class="glass-menu" anchor="bottom right" self="top right">
              <q-list class="q-pa-md" style="min-width: 200px;">
                <q-item-label header class="text-weight-bold text-dark">
                  {{ authStore.user?.role.replace("_", " ").toUpperCase() }}
                </q-item-label>
                <q-separator class="q-mb-md" />
                <q-item
                  clickable
                  v-close-popup
                  @click="showProfileDialog = true"
                  class="menu-item"
                >
                  <q-item-section avatar>
                    <q-icon name="account_circle" class="text-primary" />
                  </q-item-section>
                  <q-item-section class="text-dark">Profile</q-item-section>
                </q-item>
                <q-item
                  v-if="authStore.isAdmin"
                  clickable
                  v-close-popup
                  :to="'/users'"
                  class="menu-item"
                >
                  <q-item-section avatar>
                    <q-icon name="people" class="text-primary" />
                  </q-item-section>
                  <q-item-section class="text-dark"
                    >User Management</q-item-section
=======
                    <q-item-section avatar>
                      <q-icon name="account_circle" class="text-primary" />
                    </q-item-section>
                    <q-item-section class="text-dark">Profile</q-item-section>
                  </q-item>
                  <q-item
                    v-if="authStore.isAdmin"
                    clickable
                    v-close-popup
                    :to="'/users'"
                    class="menu-item"
>>>>>>> 2ff8dc0a
                  >
                    <q-item-section avatar>
                      <q-icon name="people" class="text-primary" />
                    </q-item-section>
                    <q-item-section class="text-dark">User Management</q-item-section>
                  </q-item>
                  <q-separator class="q-my-sm" />
                  <q-item
                    clickable
                    v-close-popup
                    @click="handleLogout"
                    class="menu-item logout-item"
                  >
                    <q-item-section avatar>
                      <q-icon name="logout" class="text-negative" />
                    </q-item-section>
                    <q-item-section class="text-dark">Logout</q-item-section>
                  </q-item>
                </q-list>
              </q-menu>
            </q-btn>
          </div>
        </div>
      </q-header>

      <q-page-container class="gradient-bg">
        <RouterView />
      </q-page-container>
    </q-layout>

    <!-- Login page without layout -->
    <div v-else>
      <RouterView />
    </div>

    <!-- Profile Dialog -->
    <q-dialog v-model="showProfileDialog" maximized>
      <q-card class="full-width full-height">
        <q-card-section class="row items-center q-pb-none">
          <div class="text-h6">User Profile</div>
          <q-space />
          <q-btn icon="close" flat round dense v-close-popup />
        </q-card-section>

        <q-card-section class="q-pt-none full-height">
          <UserProfile />
        </q-card-section>
      </q-card>
    </q-dialog>
  </q-app>
</template>

<style lang="css">
* {
  margin: 0;
  padding: 0;
  box-sizing: border-box;
}

body {
  font-family: "Tomorrow", -apple-system, BlinkMacSystemFont, "Segoe UI",
    "Roboto", "Oxygen", "Ubuntu", "Cantarell", "Fira Sans", "Droid Sans",
    "Helvetica Neue", sans-serif;
  -webkit-font-smoothing: antialiased;
  -moz-osx-font-smoothing: grayscale;
  background-color: #f5f5f5;
  font-size: 14px;
  line-height: 1.5;
}

#app {
  min-height: 100vh;
}

.title {
  color: #6c757d;
}

/* Basic button styles */
.btn {
  display: inline-block;
  padding: 0.5rem 1rem;
  margin: 0.25rem;
  font-size: 1rem;
  font-weight: 500;
  line-height: 1.5;
  text-align: center;
  text-decoration: none;
  border: 1px solid transparent;
  border-radius: 0.375rem;
  cursor: pointer;
  transition: all 0.15s ease-in-out;
}

.btn:disabled {
  opacity: 0.65;
  cursor: not-allowed;
}

.btn-primary {
  color: #fff;
  background-color: #007bff;
  border-color: #007bff;
}

.btn-primary:hover:not(:disabled) {
  background-color: #0056b3;
  border-color: #004085;
}

.btn-secondary {
  color: #fff;
  background-color: #6c757d;
  border-color: #6c757d;
}

.btn-secondary:hover:not(:disabled) {
  background-color: #545b62;
  border-color: #4e555b;
}

.btn-danger {
  color: #fff;
  background-color: #dc3545;
  border-color: #dc3545;
}

.btn-danger:hover:not(:disabled) {
  background-color: #c82333;
  border-color: #bd2130;
}

.btn-success {
  color: #fff;
  background-color: #28a745;
  border-color: #28a745;
}

.btn-success:hover:not(:disabled) {
  background-color: #218838;
  border-color: #1e7e34;
}

/* Form styles */
.form-group {
  margin-bottom: 1rem;
}

.form-label {
  display: block;
  margin-bottom: 0.5rem;
  font-weight: 500;
}

.form-control {
  display: block;
  width: 100%;
  padding: 0.5rem 0.75rem;
  font-size: 1rem;
  line-height: 1.5;
  color: #495057;
  background-color: #fff;
  border: 1px solid #ced4da;
  border-radius: 0.375rem;
  transition: border-color 0.15s ease-in-out, box-shadow 0.15s ease-in-out;
}

.form-control:focus {
  color: #495057;
  background-color: #fff;
  border-color: #80bdff;
  outline: 0;
  box-shadow: 0 0 0 0.2rem rgba(0, 123, 255, 0.25);
}

.form-select {
  display: block;
  width: 100%;
  padding: 0.5rem 2.25rem 0.5rem 0.75rem;
  font-size: 1rem;
  line-height: 1.5;
  color: #495057;
  background-color: #fff;
  background-image: url("data:image/svg+xml,%3csvg xmlns='http://www.w3.org/2000/svg' viewBox='0 0 16 16'%3e%3cpath fill='none' stroke='%23343a40' stroke-linecap='round' stroke-linejoin='round' stroke-width='2' d='m1 6 7 7 7-7'/%3e%3c/svg%3e");
  background-repeat: no-repeat;
  background-position: right 0.75rem center;
  background-size: 16px 12px;
  border: 1px solid #ced4da;
  border-radius: 0.375rem;
  appearance: none;
}

.form-select:focus {
  border-color: #80bdff;
  outline: 0;
  box-shadow: 0 0 0 0.2rem rgba(0, 123, 255, 0.25);
}

/* Alert styles */
.alert {
  position: relative;
  padding: 0.75rem 1.25rem;
  margin-bottom: 1rem;
  border: 1px solid transparent;
  border-radius: 0.375rem;
}

.alert-danger {
  color: #721c24;
  background-color: #f8d7da;
  border-color: #f5c6cb;
}

.alert-success {
  color: #155724;
  background-color: #d4edda;
  border-color: #c3e6cb;
}

.alert-info {
  color: #0c5460;
  background-color: #d1ecf1;
  border-color: #bee5eb;
}

/* Card styles */
.card {
  position: relative;
  display: flex;
  flex-direction: column;
  background-color: #fff;
  border: 1px solid #dee2e6;
  border-radius: 0.375rem;
  box-shadow: 0 0.125rem 0.25rem rgba(0, 0, 0, 0.075);
}

.card-header {
  padding: 0.75rem 1.25rem;
  margin-bottom: 0;
  background-color: #f8f9fa;
  border-bottom: 1px solid #dee2e6;
  border-radius: 0.375rem 0.375rem 0 0;
}

.card-body {
  flex: 1 1 auto;
  padding: 1.25rem;
}

/* Loading spinner */
.spinner {
  display: inline-block;
  width: 1rem;
  height: 1rem;
  border: 2px solid #f3f3f3;
  border-top: 2px solid #007bff;
  border-radius: 50%;
  animation: spin 1s linear infinite;
}

@keyframes spin {
  0% {
    transform: rotate(0deg);
  }
  100% {
    transform: rotate(360deg);
  }
}

/* Utility classes */
.text-center {
  text-align: center;
}
.text-right {
  text-align: right;
}
.text-left {
  text-align: left;
}
.mt-2 {
  margin-top: 0.5rem;
}
.mt-3 {
  margin-top: 1rem;
}
.mb-2 {
  margin-bottom: 0.5rem;
}
.mb-3 {
  margin-bottom: 1rem;
}
.ml-2 {
  margin-left: 0.5rem;
}
.mr-2 {
  margin-right: 0.5rem;
}
.p-2 {
  padding: 0.5rem;
}
.p-3 {
  padding: 1rem;
}
.d-flex {
  display: flex;
}
.align-items-center {
  align-items: center;
}
.justify-content-between {
  justify-content: space-between;
}
.justify-content-center {
  justify-content: center;
}
.flex-wrap {
  flex-wrap: wrap;
}
.gap-2 {
  gap: 0.5rem;
}
.gap-3 {
  gap: 1rem;
}

/* Gradient background similar to landing page */
.gradient-bg {
  min-height: 100vh;
  background: linear-gradient(135deg, #9945ff, #ffffff, #14f195);
  background-size: 400% 400%;
  animation: gradientAnimation 15s ease infinite;
}

@keyframes gradientAnimation {
  0% {
    background-position: 0% 50%;
  }
  50% {
    background-position: 100% 50%;
  }
  100% {
    background-position: 0% 50%;
  }
}

/* Header styling */
.header {
  box-shadow: 0 2px 8px rgba(0, 0, 0, 0.1);
  backdrop-filter: blur(10px);
  -webkit-backdrop-filter: blur(10px);
}

/* Glassmorphism card effect */
.glass-card {
  background: rgba(255, 255, 255, 0.25);
  border-radius: 16px;
  box-shadow: 0 4px 30px rgba(0, 0, 0, 0.1);
  backdrop-filter: blur(10px);
  -webkit-backdrop-filter: blur(10px);
  border: 1px solid rgba(255, 255, 255, 0.3);
}

/* Dark glass card for contrast */
.glass-card-dark {
  background: rgba(0, 0, 0, 0.15);
  border-radius: 16px;
  box-shadow: 0 4px 30px rgba(0, 0, 0, 0.1);
  backdrop-filter: blur(10px);
  -webkit-backdrop-filter: blur(10px);
  border: 1px solid rgba(255, 255, 255, 0.1);
}

/* Responsive Navigation Header Styling */
.glass-header {
  background: rgba(255, 255, 255, 0.25) !important;
  backdrop-filter: blur(20px);
  -webkit-backdrop-filter: blur(20px);
  border-bottom: 1px solid rgba(255, 255, 255, 0.2);
  box-shadow: 0 4px 30px rgba(0, 0, 0, 0.1);
}

/* Main Responsive Navbar Container */
.responsive-navbar {
  display: flex;
  align-items: center;
  justify-content: space-between;
  flex-wrap: wrap;
  gap: 12px;
  padding: 12px 24px;
  min-height: 70px;
  width: 100%;
}

/* Brand Section (Logo + Title) */
.navbar-brand {
  display: flex;
  align-items: center;
  gap: 12px;
  flex-shrink: 0;
  min-width: fit-content;
}

.logo-btn {
  padding: 4px;
  border-radius: 8px;
  transition: all 0.3s ease;
}

.logo-btn:hover {
  background: rgba(255, 255, 255, 0.1);
}

.nav-logo {
  height: 40px;
  width: auto;
  filter: drop-shadow(0 2px 4px rgba(0, 0, 0, 0.2));
  transition: all 0.3s ease;
}

.nav-logo:hover {
  transform: scale(1.05);
}

.nav-title {
  line-height: 1.2;
}

.title-row {
  display: flex;
  align-items: center;
  gap: 8px;
}

/* Navigation Links Section */
.navbar-nav {
  display: flex;
  align-items: center;
  gap: 6px;
  flex: 1 1 auto;
  justify-content: center;
  flex-wrap: wrap;
  min-width: 0;
}

.nav-link {
  display: flex;
  align-items: center;
  gap: 6px;
  padding: 10px 16px;
  border-radius: 10px;
  color: rgba(0, 0, 0, 0.8);
  text-decoration: none;
  font-weight: 500;
  font-size: 13px;
  transition: all 0.3s ease;
  background: rgba(255, 255, 255, 0.1);
  white-space: nowrap;
  flex-shrink: 0;
}

.nav-link:hover {
  color: white;
  background: rgba(255, 255, 255, 0.2);
  transform: translateY(-1px);
  box-shadow: 0 4px 12px rgba(0, 0, 0, 0.15);
}

.nav-link--active {
  color: white !important;
  background: rgba(0, 0, 0, 0.5) !important;
  box-shadow: 0 4px 20px rgba(0, 0, 0, 0.2);
}

<<<<<<< HEAD
.mobile-menu-btn {
  background: rgba(255, 255, 255, 0.15);
  /* border: 1px solid rgba(255, 255, 255, 0.3); */
  color: rgb(94, 94, 94);
  transition: all 0.3s ease;
=======
.nav-icon {
  font-size: 16px;
>>>>>>> 2ff8dc0a
}

.nav-label {
  font-size: 13px;
  font-weight: 500;
}

/* User Menu Section */
.navbar-user {
  display: flex;
  align-items: center;
  flex-shrink: 0;
}

.user-menu-btn {
<<<<<<< HEAD
  background: rgba(255, 255, 255, 0.75);
  border: 1px solid rgba(255, 255, 255, 0.2);
  border-radius: 12px;
  padding: 8px 12px;
  transition: all 0.3s ease;
  display: flex !important;
  align-items: center !important;
  gap: 12px;
  height: fit-content;
  align-self: center;
  margin: 0 !important;
  min-width: 162px;
=======
  background: rgba(255, 255, 255, 0.2) !important;
  border: 1px solid rgba(255, 255, 255, 0.3) !important;
  transition: all 0.2s ease !important;
  backdrop-filter: blur(10px);
  -webkit-backdrop-filter: blur(10px);
>>>>>>> 2ff8dc0a
}

.user-menu-btn:hover {
  background: rgba(255, 255, 255, 0.35) !important;
  border-color: rgba(255, 255, 255, 0.5) !important;
}

.user-avatar {
<<<<<<< HEAD
  background: rgba(255, 255, 255, 0.2);
  border: 1px solid rgba(255, 255, 255, 0.3);
  flex-shrink: 0;
}

.user-info {
  text-align: left;
  line-height: 1.3;
  flex-grow: 1;
  min-width: 0;
}

.user-name {
  font-size: 14px;
  line-height: 1.2;
  white-space: nowrap;
  overflow: hidden;
  text-overflow: ellipsis;
}

.user-role {
  font-size: 11px;
  line-height: 1.1;
  white-space: nowrap;
  overflow: hidden;
  text-overflow: ellipsis;
=======
  background: rgba(103, 126, 234, 0.8);
  border: 1px solid rgba(255, 255, 255, 0.6);
  flex-shrink: 0;
  display: flex;
  align-items: center;
  justify-content: center;
}

.user-avatar .q-icon {
  margin: 0 !important;
  display: flex;
  align-items: center;
  justify-content: center;
}

/* Menu Header Styles */
.menu-user-header {
  display: flex;
  align-items: center;
  gap: 12px;
  padding: 8px;
  background: rgba(103, 126, 234, 0.1);
  border-radius: 8px;
}

.menu-avatar {
  background: rgba(103, 126, 234, 0.8);
  border: 2px solid rgba(255, 255, 255, 0.8);
  flex-shrink: 0;
  display: flex;
  align-items: center;
  justify-content: center;
}

.menu-avatar .q-icon {
  margin: 0 !important;
  display: flex;
  align-items: center;
  justify-content: center;
}

.menu-user-info {
  display: flex;
  flex-direction: column;
  min-width: 0;
}

.menu-user-name {
  color: #1a1a1a;
  font-weight: 600;
  font-size: 16px;
  line-height: 1.2;
  margin-bottom: 2px;
}

.menu-user-role {
  color: #666;
  font-size: 12px;
  font-weight: 500;
  text-transform: uppercase;
  letter-spacing: 0.5px;
>>>>>>> 2ff8dc0a
}

.glass-menu {
  background: rgba(255, 255, 255, 0.95) !important;
  backdrop-filter: blur(20px);
  -webkit-backdrop-filter: blur(20px);
  border: 1px solid rgba(255, 255, 255, 0.3);
  border-radius: 12px;
  box-shadow: 0 8px 40px rgba(0, 0, 0, 0.2);
  overflow: hidden;
}

.menu-item {
  border-radius: 8px;
  margin-bottom: 4px;
  transition: all 0.2s ease;
}

.menu-item:hover {
  background: rgba(103, 126, 234, 0.1);
}

.logout-item:hover {
  background: rgba(244, 67, 54, 0.1);
}

/* Opacity utilities */
.opacity-70 {
  opacity: 0.7;
}

.opacity-80 {
  opacity: 0.8;
}

/* Version chip styling */
.version-chip {
  border: 1px solid rgba(255, 255, 255, 0.3);
  backdrop-filter: blur(10px);
  font-weight: 500;
  font-size: 11px;
  transition: all 0.3s ease;
}

.version-chip:hover {
  background: rgba(255, 255, 255, 0.3) !important;
  transform: scale(1.05);
}

/* Responsive adjustments */
@media (max-width: 1200px) {
  .responsive-navbar {
    gap: 8px;
    padding: 12px 16px;
  }
  
  .nav-link {
    padding: 8px 12px;
    font-size: 12px;
  }
  
  .nav-label {
    font-size: 12px;
  }
  
  .nav-icon {
    font-size: 14px;
  }
}

@media (max-width: 992px) {
  .navbar-nav {
    gap: 4px;
  }
  
  .nav-link {
    padding: 8px 10px;
  }
  
  .nav-label {
    display: none;
  }
  
  .nav-icon {
    font-size: 18px;
  }
  
  .user-info {
    display: none;
  }
  
  .user-menu-btn {
    padding: 8px;
  }
}

@media (max-width: 768px) {
  .nav-logo {
    height: 32px;
  }
  
  .responsive-navbar {
    padding: 8px 12px;
    min-height: 60px;
  }
  
  .navbar-brand {
    gap: 8px;
  }
  
  .nav-title {
    font-size: 14px;
  }
  
  .version-chip {
    font-size: 10px;
  }
  
  .title-row {
    gap: 4px;
  }
  
  .navbar-nav {
    /* Force wrapping on mobile to keep user menu on right */
    flex-basis: 100%;
    justify-content: center;
    order: 1;
  }
  
  .navbar-user {
    /* Keep user menu in top row */
    order: 0;
  }
}

@media (max-width: 580px) {
  .nav-title {
    display: none;
  }
  
  .navbar-brand {
    gap: 4px;
  }
  
  .nav-link {
    padding: 6px 8px;
  }
  
  .nav-icon {
    font-size: 16px;
  }
}
</style><|MERGE_RESOLUTION|>--- conflicted
+++ resolved
@@ -145,20 +145,12 @@
   <q-app>
     <q-layout v-if="authStore.isAuthenticated" view="hHh lpR fFf">
       <q-header class="glass-header">
-<<<<<<< HEAD
-        <q-toolbar class="q-px-lg items-center" style="min-height: 70px;">
-          <!-- Logo and Title -->
-          <div class="row items-center no-wrap q-mr-lg">
-            <q-btn flat href="/#"
-              ><img
-=======
         <!-- Main Navbar - Responsive Flexbox Layout -->
         <div class="responsive-navbar">
           <!-- Logo and Title Section -->
           <div class="navbar-brand">
             <q-btn flat href="/#" class="logo-btn">
               <img
->>>>>>> 2ff8dc0a
                 src="@/assets/images/Logo_V2_Gradient7_CTC.png"
                 alt="Facet Renovations Logo"
                 class="nav-logo"
@@ -227,72 +219,6 @@
                     @click="showProfileDialog = true"
                     class="menu-item"
                   >
-<<<<<<< HEAD
-                </q-item>
-                <q-separator class="q-my-md" />
-                <q-item
-                  clickable
-                  v-close-popup
-                  @click="handleLogout"
-                  class="menu-item logout-item"
-                >
-                  <q-item-section avatar>
-                    <q-icon name="logout" class="text-negative" />
-                  </q-item-section>
-                  <q-item-section class="text-dark">Logout</q-item-section>
-                </q-item>
-              </q-list>
-            </q-menu>
-          </q-btn>
-
-          <!-- Desktop User Menu -->
-          <q-btn v-else flat class="user-menu-btn" no-caps>
-            <q-avatar size="36px" class="q-mr-md user-avatar">
-              <q-icon
-                name="account_circle"
-                size="24px"
-                class="text-secondary"
-              />
-            </q-avatar>
-            <div class="user-info">
-              <div class="text-black text-weight-medium user-name">
-                {{ capitalizeWords(authStore.user!.username) }}
-              </div>
-              <div class="text-caption text-grey opacity-70 user-role">
-                {{ authStore.user?.role.replace("_", " ").toUpperCase() }}
-              </div>
-            </div>
-            <q-icon name="expand_more" class="q-ml-md text-grey" />
-            <q-menu class="glass-menu" anchor="bottom right" self="top right">
-              <q-list class="q-pa-md" style="min-width: 200px;">
-                <q-item-label header class="text-weight-bold text-dark">
-                  {{ authStore.user?.role.replace("_", " ").toUpperCase() }}
-                </q-item-label>
-                <q-separator class="q-mb-md" />
-                <q-item
-                  clickable
-                  v-close-popup
-                  @click="showProfileDialog = true"
-                  class="menu-item"
-                >
-                  <q-item-section avatar>
-                    <q-icon name="account_circle" class="text-primary" />
-                  </q-item-section>
-                  <q-item-section class="text-dark">Profile</q-item-section>
-                </q-item>
-                <q-item
-                  v-if="authStore.isAdmin"
-                  clickable
-                  v-close-popup
-                  :to="'/users'"
-                  class="menu-item"
-                >
-                  <q-item-section avatar>
-                    <q-icon name="people" class="text-primary" />
-                  </q-item-section>
-                  <q-item-section class="text-dark"
-                    >User Management</q-item-section
-=======
                     <q-item-section avatar>
                       <q-icon name="account_circle" class="text-primary" />
                     </q-item-section>
@@ -304,7 +230,6 @@
                     v-close-popup
                     :to="'/users'"
                     class="menu-item"
->>>>>>> 2ff8dc0a
                   >
                     <q-item-section avatar>
                       <q-icon name="people" class="text-primary" />
@@ -778,16 +703,8 @@
   box-shadow: 0 4px 20px rgba(0, 0, 0, 0.2);
 }
 
-<<<<<<< HEAD
-.mobile-menu-btn {
-  background: rgba(255, 255, 255, 0.15);
-  /* border: 1px solid rgba(255, 255, 255, 0.3); */
-  color: rgb(94, 94, 94);
-  transition: all 0.3s ease;
-=======
 .nav-icon {
   font-size: 16px;
->>>>>>> 2ff8dc0a
 }
 
 .nav-label {
@@ -803,26 +720,11 @@
 }
 
 .user-menu-btn {
-<<<<<<< HEAD
-  background: rgba(255, 255, 255, 0.75);
-  border: 1px solid rgba(255, 255, 255, 0.2);
-  border-radius: 12px;
-  padding: 8px 12px;
-  transition: all 0.3s ease;
-  display: flex !important;
-  align-items: center !important;
-  gap: 12px;
-  height: fit-content;
-  align-self: center;
-  margin: 0 !important;
-  min-width: 162px;
-=======
   background: rgba(255, 255, 255, 0.2) !important;
   border: 1px solid rgba(255, 255, 255, 0.3) !important;
   transition: all 0.2s ease !important;
   backdrop-filter: blur(10px);
   -webkit-backdrop-filter: blur(10px);
->>>>>>> 2ff8dc0a
 }
 
 .user-menu-btn:hover {
@@ -831,34 +733,6 @@
 }
 
 .user-avatar {
-<<<<<<< HEAD
-  background: rgba(255, 255, 255, 0.2);
-  border: 1px solid rgba(255, 255, 255, 0.3);
-  flex-shrink: 0;
-}
-
-.user-info {
-  text-align: left;
-  line-height: 1.3;
-  flex-grow: 1;
-  min-width: 0;
-}
-
-.user-name {
-  font-size: 14px;
-  line-height: 1.2;
-  white-space: nowrap;
-  overflow: hidden;
-  text-overflow: ellipsis;
-}
-
-.user-role {
-  font-size: 11px;
-  line-height: 1.1;
-  white-space: nowrap;
-  overflow: hidden;
-  text-overflow: ellipsis;
-=======
   background: rgba(103, 126, 234, 0.8);
   border: 1px solid rgba(255, 255, 255, 0.6);
   flex-shrink: 0;
@@ -920,7 +794,6 @@
   font-weight: 500;
   text-transform: uppercase;
   letter-spacing: 0.5px;
->>>>>>> 2ff8dc0a
 }
 
 .glass-menu {
